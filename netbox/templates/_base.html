{% load static from staticfiles %}
{% load helpers %}
<!DOCTYPE html>
<html lang="en">
<head>
	<title>{% block title %}Home{% endblock %} - NetBox</title>
	<link rel="stylesheet" href="{% static 'bootstrap-3.3.7-dist/css/bootstrap.min.css' %}">
    <link rel="stylesheet" href="{% static 'font-awesome-4.7.0/css/font-awesome.min.css' %}">
    <link rel="stylesheet" href="{% static 'jquery-ui-1.12.1/jquery-ui.css' %}">
	<link rel="stylesheet" href="{% static 'css/base.css' %}?v{{ settings.VERSION }}">
    <link rel="icon" type="image/png" href="{% static 'img/netbox.ico' %}" />
    <meta name="viewport" content="initial-scale=1, maximum-scale=1, user-scalable=no, width=device-width">
</head>
<body>
    <nav class="navbar navbar-default navbar-fixed-top">
        <div class="container">
            <div class="navbar-header">
                <button type="button" class="navbar-toggle collapsed" data-toggle="collapse" data-target="#navbar" aria-expanded="false">
                    <span class="sr-only">Toggle navigation</span>
                    <span class="icon-bar"></span>
                    <span class="icon-bar"></span>
                    <span class="icon-bar"></span>
                </button>
                <a class="navbar-brand" href="{% url 'home' %}">
                    <img src="{% static 'img/netbox_logo.png' %}" />
                </a>
            </div>
            <div id="navbar" class="navbar-collapse collapse">
                {% if request.user.is_authenticated or not settings.LOGIN_REQUIRED %}
                <ul class="nav navbar-nav">
                    <li class="dropdown{% if request.path|contains:'/dcim/sites/,/dcim/regions/,/tenancy/' %} active{% endif %}">
                        <a href="#" class="dropdown-toggle" data-toggle="dropdown" role="button" aria-haspopup="true" aria-expanded="false">Organization <span class="caret"></span></a>
                        <ul class="dropdown-menu">
                            <li><a href="{% url 'dcim:site_list' %}"><strong>Sites</strong></a></li>
                            {% if perms.dcim.add_site %}
                                <li class="subnav"><a href="{% url 'dcim:site_add' %}"><i class="fa fa-plus"></i> Add a Site</a></li>
                                <li class="subnav"><a href="{% url 'dcim:site_import' %}"><i class="fa fa-download"></i> Import Sites</a></li>
                            {% endif %}
                            <li class="divider"></li>
                            <li><a href="{% url 'dcim:region_list' %}"><strong>Regions</strong></a></li>
                            {% if perms.dcim.add_region %}
<<<<<<< HEAD
                                <li><a href="{% url 'dcim:region_add' %}"><i class="fa fa-plus" aria-hidden="true"></i> Add a Region</a></li>
                                <li><a href="{% url 'dcim:region_import' %}"><i class="fa fa-download" aria-hidden="true"></i> Import Regions</a></li>
=======
                                <li class="subnav"><a href="{% url 'dcim:region_add' %}"><i class="fa fa-plus"></i> Add a Region</a></li>
>>>>>>> 02d8897b
                            {% endif %}
                            <li class="divider"></li>
                            <li><a href="{% url 'tenancy:tenant_list' %}"><strong>Tenants</strong></a></li>
                            {% if perms.tenancy.add_tenant %}
                                <li class="subnav"><a href="{% url 'tenancy:tenant_add' %}"><i class="fa fa-plus"></i> Add a Tenant</a></li>
                                <li class="subnav"><a href="{% url 'tenancy:tenant_import' %}"><i class="fa fa-download"></i> Import Tenants</a></li>
                            {% endif %}
                            <li class="divider"></li>
                            <li><a href="{% url 'tenancy:tenantgroup_list' %}"><strong>Tenant Groups</strong></a></li>
                            {% if perms.tenancy.add_tenantgroup %}
                                <li class="subnav"><a href="{% url 'tenancy:tenantgroup_add' %}"><i class="fa fa-plus"></i> Add a Tenant Group</a></li>
                            {% endif %}
                        </ul>
                    </li>
                    <li class="dropdown{% if request.path|contains:'/dcim/rack' %} active{% endif %}">
                        <a href="#" class="dropdown-toggle" data-toggle="dropdown" role="button" aria-haspopup="true" aria-expanded="false">Racks <span class="caret"></span></a>
                        <ul class="dropdown-menu">
                            <li><a href="{% url 'dcim:rack_list' %}"><strong>Racks</strong></a></li>
                            {% if perms.dcim.add_rack %}
                                <li class="subnav"><a href="{% url 'dcim:rack_add' %}"><i class="fa fa-plus"></i> Add a Rack</a></li>
                                <li class="subnav"><a href="{% url 'dcim:rack_import' %}"><i class="fa fa-download"></i> Import Racks</a></li>
                            {% endif %}
                            <li><a href="{% url 'dcim:rack_elevation_list' %}"><strong>Rack Elevations</strong></a></li>
                            <li class="divider"></li>
                            <li><a href="{% url 'dcim:rackgroup_list' %}"><strong>Rack Groups</strong></a></li>
                            {% if perms.dcim.add_rackgroup %}
<<<<<<< HEAD
                                <li><a href="{% url 'dcim:rackgroup_add' %}"><i class="fa fa-plus" aria-hidden="true"></i> Add a Rack Group</a></li>
                                <li><a href="{% url 'dcim:rackgroup_import' %}"><i class="fa fa-download" aria-hidden="true"></i> Import Rack Groups</a></li>
=======
                                <li class="subnav"><a href="{% url 'dcim:rackgroup_add' %}"><i class="fa fa-plus"></i> Add a Rack Group</a></li>
>>>>>>> 02d8897b
                            {% endif %}
                            <li class="divider"></li>
                            <li><a href="{% url 'dcim:rackrole_list' %}"><strong>Rack Roles</strong></a></li>
                            {% if perms.dcim.add_rackrole %}
                                <li class="subnav"><a href="{% url 'dcim:rackrole_add' %}"><i class="fa fa-plus"></i> Add a Rack Role</a></li>
                            {% endif %}
                            <li class="divider"></li>
                            <li><a href="{% url 'dcim:rackreservation_list' %}"><strong>Rack Reservations</strong></a></li>
                        </ul>
                    </li>
                    <li class="dropdown{% if request.path|contains:'/dcim/device,/dcim/manufacturers/,/dcim/platforms/' %} active{% endif %}">
                        <a href="#" class="dropdown-toggle" data-toggle="dropdown" role="button" aria-haspopup="true" aria-expanded="false">Devices <span class="caret"></span></a>
                        <ul class="dropdown-menu">
                            <li><a href="{% url 'dcim:device_list' %}"><strong>Devices</strong></a></li>
                            {% if perms.dcim.add_device %}
                                <li class="subnav"><a href="{% url 'dcim:device_add' %}"><i class="fa fa-plus"></i> Add a Device</a></li>
                                <li class="subnav"><a href="{% url 'dcim:device_import' %}"><i class="fa fa-download"></i> Import Devices</a></li>
                            {% endif %}
                            {% if perms.ipam.add_device or perms.ipam.add_devicetype %}
                                <li class="divider"></li>
                            {% endif %}
                            <li><a href="{% url 'dcim:devicetype_list' %}"><strong>Device Types</strong></a></li>
                            {% if perms.dcim.add_devicetype %}
<<<<<<< HEAD
                                <li><a href="{% url 'dcim:devicetype_add' %}"><i class="fa fa-plus" aria-hidden="true"></i> Add a Device Type</a></li>
                                <li><a href="{% url 'dcim:devicetype_import' %}"><i class="fa fa-download" aria-hidden="true"></i> Import Device Types</a></li>
=======
                                <li class="subnav"><a href="{% url 'dcim:devicetype_add' %}"><i class="fa fa-plus"></i> Add a Device Type</a></li>
>>>>>>> 02d8897b
                            {% endif %}
                            <li class="divider"></li>
                            <li><a href="{% url 'dcim:devicerole_list' %}"><strong>Device Roles</strong></a></li>
                            {% if perms.dcim.add_devicerole %}
                                <li class="subnav"><a href="{% url 'dcim:devicerole_add' %}"><i class="fa fa-plus"></i> Add a Device Role</a></li>
                            {% endif %}
                            {% if perms.dcim.add_devicerole or perms.dcim.add_manufacturer %}
                                <li class="divider"></li>
                            {% endif %}
                            <li><a href="{% url 'dcim:manufacturer_list' %}"><strong>Manufacturers</strong></a></li>
                            {% if perms.dcim.add_manufacturer %}
<<<<<<< HEAD
                                <li><a href="{% url 'dcim:manufacturer_add' %}"><i class="fa fa-plus" aria-hidden="true"></i> Add a Manufacturer</a></li>
                                <li><a href="{% url 'dcim:manufacturer_import' %}"><i class="fa fa-download" aria-hidden="true"></i> Import Manufacturers</a></li>
=======
                                <li class="subnav"><a href="{% url 'dcim:manufacturer_add' %}"><i class="fa fa-plus"></i> Add a Manufacturer</a></li>
>>>>>>> 02d8897b
                            {% endif %}
                            {% if perms.dcim.add_manufacturer or perms.dcim.add_platform %}
                                <li class="divider"></li>
                            {% endif %}
                            <li><a href="{% url 'dcim:platform_list' %}"><strong>Platforms</strong></a></li>
                            {% if perms.dcim.add_platform %}
                                <li class="subnav"><a href="{% url 'dcim:platform_add' %}"><i class="fa fa-plus"></i> Add a Platform</a></li>
                            {% endif %}
                        </ul>
                    </li>
                    <li class="dropdown{% if request.path|contains:'/dcim/console-connections/,/dcim/power-connections/,/dcim/interface-connections/' %} active{% endif %}">
                        <a href="#" class="dropdown-toggle" data-toggle="dropdown" role="button" aria-haspopup="true" aria-expanded="false">Connections <span class="caret"></span></a>
                        <ul class="dropdown-menu">
                            <li><a href="{% url 'dcim:console_connections_list' %}"><strong>Console Connections</strong></a></li>
                            {% if perms.dcim.change_consoleport %}
                                <li class="subnav"><a href="{% url 'dcim:console_connections_import' %}"><i class="fa fa-download"></i> Import Console Connections</a></li>
                            {% endif %}
                            {% if perms.ipam.change_consoleport or perms.ipam.change_powerport %}
                                <li class="divider"></li>
                            {% endif %}
                            <li><a href="{% url 'dcim:power_connections_list' %}"><strong>Power Connections</strong></a></li>
                            {% if perms.dcim.change_powerport %}
                                <li class="subnav"><a href="{% url 'dcim:power_connections_import' %}"><i class="fa fa-download"></i> Import Power Connections</a></li>
                            {% endif %}
                            {% if perms.ipam.change_powerport or perms.ipam.add_interfaceconnection %}
                                <li class="divider"></li>
                            {% endif %}
                            <li><a href="{% url 'dcim:interface_connections_list' %}"><strong>Interface Connections</strong></a></li>
                            {% if perms.dcim.add_interfaceconnection %}
                                <li class="subnav"><a href="{% url 'dcim:interface_connections_import' %}"><i class="fa fa-download"></i> Import Interface Connections</a></li>
                            {% endif %}
                        </ul>
                    </li>
                    <li class="dropdown{% if request.path|contains:'/ipam/' and not request.path|contains:'/ipam/vlan' %} active{% endif %}">
                        <a href="#" class="dropdown-toggle" data-toggle="dropdown" role="button" aria-haspopup="true" aria-expanded="false">IP Space <span class="caret"></span></a>
                        <ul class="dropdown-menu">
                            <li><a href="{% url 'ipam:ipaddress_list' %}"><strong>IP Addresses</strong></a></li>
                            {% if perms.ipam.add_ipaddress %}
                                <li class="subnav"><a href="{% url 'ipam:ipaddress_add' %}"><i class="fa fa-plus"></i> Add an IP</a></li>
                                <li class="subnav"><a href="{% url 'ipam:ipaddress_import' %}"><i class="fa fa-download"></i> Import IPs</a></li>
                            {% endif %}
                            {% if perms.ipam.add_ipaddress or perms.ipam.add_prefix %}
                                <li class="divider"></li>
                            {% endif %}
                            <li><a href="{% url 'ipam:prefix_list' %}"><strong>Prefixes</strong></a></li>
                            {% if perms.ipam.add_prefix %}
                                <li class="subnav"><a href="{% url 'ipam:prefix_add' %}"><i class="fa fa-plus"></i> Add a Prefix</a></li>
                                <li class="subnav"><a href="{% url 'ipam:prefix_import' %}"><i class="fa fa-download"></i> Import Prefixes</a></li>
                            {% endif %}
                            {% if perms.ipam.add_prefix or perms.ipam.add_aggregate %}
                                <li class="divider"></li>
                            {% endif %}
                            <li><a href="{% url 'ipam:aggregate_list' %}"><strong>Aggregates</strong></a></li>
                            {% if perms.ipam.add_aggregate %}
                                <li class="subnav"><a href="{% url 'ipam:aggregate_add' %}"><i class="fa fa-plus"></i> Add an Aggregate</a></li>
                                <li class="subnav"><a href="{% url 'ipam:aggregate_import' %}"><i class="fa fa-download"></i> Import Aggregates</a></li>
                            {% endif %}
                            {% if perms.ipam.add_aggregate or perms.ipam.add_vrf %}
                                <li class="divider"></li>
                            {% endif %}
                            <li><a href="{% url 'ipam:vrf_list' %}"><strong>VRFs</strong></a></li>
                            {% if perms.ipam.add_vrf %}
                                <li class="subnav"><a href="{% url 'ipam:vrf_add' %}"><i class="fa fa-plus"></i> Add a VRF</a></li>
                                <li class="subnav"><a href="{% url 'ipam:vrf_import' %}"><i class="fa fa-download"></i> Import VRFs</a></li>
                            {% endif %}
                            <li class="divider"></li>
                            <li><a href="{% url 'ipam:rir_list' %}"><strong>RIRs</strong></a></li>
                            {% if perms.ipam.add_rir %}
                                <li class="subnav"><a href="{% url 'ipam:rir_add' %}"><i class="fa fa-plus"></i> Add a RIR</a></li>
                            {% endif %}
                            {% if perms.ipam.add_rir or perms.ipam.add_role %}
                                <li class="divider"></li>
                            {% endif %}
                            <li><a href="{% url 'ipam:role_list' %}"><strong>Prefix Roles</strong></a></li>
                            {% if perms.ipam.add_role %}
                                <li class="subnav"><a href="{% url 'ipam:role_add' %}"><i class="fa fa-plus"></i> Add a Role</a></li>
                            {% endif %}
                        </ul>
                    </li>
                    <li class="dropdown{% if request.path|contains:'/ipam/vlan' %} active{% endif %}">
                        <a href="#" class="dropdown-toggle" data-toggle="dropdown" role="button" aria-haspopup="true" aria-expanded="false">VLANs <span class="caret"></span></a>
                        <ul class="dropdown-menu">
                            <li><a href="{% url 'ipam:vlan_list' %}"><strong>VLANs</strong></a></li>
                            {% if perms.ipam.add_vlan %}
                                <li class="subnav"><a href="{% url 'ipam:vlan_add' %}"><i class="fa fa-plus"></i> Add a VLAN</a></li>
                                <li class="subnav"><a href="{% url 'ipam:vlan_import' %}"><i class="fa fa-download"></i> Import VLANs</a></li>
                            {% endif %}
                            <li class="divider"></li>
                            <li><a href="{% url 'ipam:vlangroup_list' %}"><strong>VLAN Groups</strong></a></li>
                            {% if perms.ipam.add_vlangroup %}
                                <li class="subnav"><a href="{% url 'ipam:vlangroup_add' %}"><i class="fa fa-plus"></i> Add a VLAN Group</a></li>
                            {% endif %}
                            <li class="divider"></li>
                            <li><a href="{% url 'ipam:role_list' %}"><strong>VLAN Roles</strong></a></li>
                            {% if perms.ipam.add_role %}
                                <li class="subnav"><a href="{% url 'ipam:role_add' %}"><i class="fa fa-plus"></i> Add a Role</a></li>
                            {% endif %}
                        </ul>
                    </li>
                    <li class="dropdown{% if request.path|contains:'/circuits/' %} active{% endif %}">
                        <a href="#" class="dropdown-toggle" data-toggle="dropdown" role="button" aria-haspopup="true" aria-expanded="false">Circuits <span class="caret"></span></a>
                        <ul class="dropdown-menu">
                            <li><a href="{% url 'circuits:circuit_list' %}"><strong>Circuits</strong></a></li>
                            {% if perms.circuits.add_circuit %}
                                <li class="subnav"><a href="{% url 'circuits:circuit_add' %}"><i class="fa fa-plus"></i> Add a Circuit</a></li>
                                <li class="subnav"><a href="{% url 'circuits:circuit_import' %}"><i class="fa fa-download"></i> Import Circuits</a></li>
                            {% endif %}
                            <li class="divider"></li>
                            <li><a href="{% url 'circuits:provider_list' %}"><strong>Providers</strong></a></li>
                            {% if perms.circuits.add_provider %}
                                <li class="subnav"><a href="{% url 'circuits:provider_add' %}"><i class="fa fa-plus"></i> Add a Provider</a></li>
                                <li class="subnav"><a href="{% url 'circuits:provider_import' %}"><i class="fa fa-download"></i> Import Providers</a></li>
                            {% endif %}
                            <li class="divider"></li>
                            <li><a href="{% url 'circuits:circuittype_list' %}"><strong>Circuit Types</strong></a></li>
                            {% if perms.circuits.add_circuittype %}
                                <li class="subnav"><a href="{% url 'circuits:circuittype_add' %}"><i class="fa fa-plus"></i> Add a Circuit Type</a></li>
                            {% endif %}
                        </ul>
                    </li>
                    {% if request.user.is_authenticated %}
                        <li class="dropdown{% if request.path|contains:'/secrets/' %} active{% endif %}">
                            <a href="#" class="dropdown-toggle" data-toggle="dropdown" role="button" aria-haspopup="true" aria-expanded="false">Secrets <span class="caret"></span></a>
                            <ul class="dropdown-menu">
                                <li><a href="{% url 'secrets:secret_list' %}"><strong>Secrets</strong></a></li>
                                {% if perms.secrets.add_secret %}
                                    <li class="subnav"><a href="{% url 'secrets:secret_import' %}"><i class="fa fa-download"></i> Import Secrets</a></li>
                                {% endif %}
                                <li class="divider"></li>
                                <li><a href="{% url 'secrets:secretrole_list' %}"><strong>Secret Roles</strong></a></li>
                                {% if perms.secrets.add_secretrole %}
                                    <li class="subnav"><a href="{% url 'secrets:secretrole_add' %}"><i class="fa fa-plus"></i> Add a Secret Role</a></li>
                                {% endif %}
                            </ul>
                        </li>
                    {% endif %}
                </ul>
                {% endif %}
                <ul class="nav navbar-nav navbar-right">
                    {% if request.user.is_authenticated %}
                        <li class="dropdown">
                            <a href="#" class="dropdown-toggle" data-toggle="dropdown" title="{{ request.user }}" role="button" aria-haspopup="true" aria-expanded="false">
                                {{ request.user|truncatechars:"30" }} <span class="caret"></span>
                            </a>
                            <ul class="dropdown-menu">
                                <li><a href="{% url 'user:profile' %}"><i class="fa fa-user"></i> Profile</a></li>
                                {% if request.user.is_staff %}
                                    <li><a href="{% url 'admin:index' %}"><i class="fa fa-cogs"></i> Admin</a></li>
                                {% endif %}
                                <li class="divider"></li>
                                <li><a href="{% url 'logout' %}"><i class="fa fa-sign-out"></i> Log out</a></li>
                            </ul>
                        </li>
                    {% else %}
                        <li><a href="{% url 'login' %}?next={{ request.path }}"><i class="fa fa-sign-in"></i> Log in</a></li>
                    {% endif %}
                </ul>
                <form action="{% url 'search' %}" method="get" class="navbar-form navbar-right" id="navbar_search" role="search">
                    <div class="input-group">
                        <input type="text" name="q" class="form-control" placeholder="Search">
                        <span class="input-group-btn">
                            <button type="submit" class="btn btn-primary">
                                <i class="fa fa-search"></i>
                            </button>
                        </span>
                    </div>
                </form>
            </div>
        </div>
    </nav>
    <div class="container wrapper">
        {% if settings.BANNER_TOP %}
            <div class="alert alert-info text-center" role="alert">
                {{ settings.BANNER_TOP|safe }}
            </div>
        {% endif %}
        {% if settings.MAINTENANCE_MODE %}
            <div class="alert alert-warning text-center" role="alert">
                <h4><i class="fa fa-exclamation-triangle"></i> Maintenance Mode</h4>
                <p>NetBox is currently in maintenance mode. Functionality may be limited.</p>
            </div>
        {% endif %}
        {% for message in messages %}
            <div class="alert alert-{{ message.tags }} alert-dismissable" role="alert">
                <button type="button" class="close" data-dismiss="alert" aria-label="Close">
                    <span>&times;</span>
                </button>
                {{ message }}
            </div>
        {% endfor %}
        {% block content %}{% endblock %}
        <div class="push"></div>
         {% if settings.BANNER_BOTTOM %}
            <div class="alert alert-info text-center banner-bottom" role="alert">
                 {{ settings.BANNER_BOTTOM|safe }}
            </div>
        {% endif %}
    </div>
    <footer class="footer">
        <div class="container">
            <div class="row">
                <div class="col-xs-4">
                    <p class="text-muted">{{ settings.HOSTNAME }} (v{{ settings.VERSION }})</p>
                </div>
                <div class="col-xs-4 text-center">
                    <p class="text-muted">{% now 'Y-m-d H:i:s T' %}</p>
                </div>
                <div class="col-xs-4 text-right">
                    <p class="text-muted">
                        <i class="fa fa-fw fa-book text-primary"></i> <a href="http://netbox.readthedocs.io/" target="_blank">Docs</a> &middot;
                        <i class="fa fa-fw fa-cloud text-primary"></i> <a href="{% url 'api_docs' %}">API</a> &middot;
                        <i class="fa fa-fw fa-code text-primary"></i> <a href="https://github.com/digitalocean/netbox">Code</a> &middot;
                        <i class="fa fa-fw fa-support text-primary"></i> <a href="https://github.com/digitalocean/netbox/wiki">Help</a>
                    </p>
                </div>
            </div>
        </div>
    </footer>
<script src="{% static 'js/jquery-3.2.1.min.js' %}"></script>
<script src="{% static 'jquery-ui-1.12.1/jquery-ui.min.js' %}"></script>
<script src="{% static 'bootstrap-3.3.7-dist/js/bootstrap.min.js' %}"></script>
<script src="{% static 'js/forms.js' %}?v{{ settings.VERSION }}"></script>
<script type="text/javascript">
    var netbox_api_path = "/{{ settings.BASE_PATH }}api/";
    var loading = $(".loading");
    $(document).ajaxStart(function() {
        loading.show();
    }).ajaxStop(function() {
        loading.hide();
    });
</script>
{% block javascript %}{% endblock %}
</body>
</html><|MERGE_RESOLUTION|>--- conflicted
+++ resolved
@@ -39,12 +39,8 @@
                             <li class="divider"></li>
                             <li><a href="{% url 'dcim:region_list' %}"><strong>Regions</strong></a></li>
                             {% if perms.dcim.add_region %}
-<<<<<<< HEAD
-                                <li><a href="{% url 'dcim:region_add' %}"><i class="fa fa-plus" aria-hidden="true"></i> Add a Region</a></li>
-                                <li><a href="{% url 'dcim:region_import' %}"><i class="fa fa-download" aria-hidden="true"></i> Import Regions</a></li>
-=======
                                 <li class="subnav"><a href="{% url 'dcim:region_add' %}"><i class="fa fa-plus"></i> Add a Region</a></li>
->>>>>>> 02d8897b
+                                <li class="subnav"><a href="{% url 'dcim:region_import' %}"><i class="fa fa-download"></i> Import Regions</a></li>
                             {% endif %}
                             <li class="divider"></li>
                             <li><a href="{% url 'tenancy:tenant_list' %}"><strong>Tenants</strong></a></li>
@@ -71,12 +67,8 @@
                             <li class="divider"></li>
                             <li><a href="{% url 'dcim:rackgroup_list' %}"><strong>Rack Groups</strong></a></li>
                             {% if perms.dcim.add_rackgroup %}
-<<<<<<< HEAD
-                                <li><a href="{% url 'dcim:rackgroup_add' %}"><i class="fa fa-plus" aria-hidden="true"></i> Add a Rack Group</a></li>
-                                <li><a href="{% url 'dcim:rackgroup_import' %}"><i class="fa fa-download" aria-hidden="true"></i> Import Rack Groups</a></li>
-=======
                                 <li class="subnav"><a href="{% url 'dcim:rackgroup_add' %}"><i class="fa fa-plus"></i> Add a Rack Group</a></li>
->>>>>>> 02d8897b
+                                <li class="subnav"><a href="{% url 'dcim:rackgroup_import' %}"><i class="fa fa-download"></i> Import Rack Groups</a></li>
                             {% endif %}
                             <li class="divider"></li>
                             <li><a href="{% url 'dcim:rackrole_list' %}"><strong>Rack Roles</strong></a></li>
@@ -100,12 +92,8 @@
                             {% endif %}
                             <li><a href="{% url 'dcim:devicetype_list' %}"><strong>Device Types</strong></a></li>
                             {% if perms.dcim.add_devicetype %}
-<<<<<<< HEAD
-                                <li><a href="{% url 'dcim:devicetype_add' %}"><i class="fa fa-plus" aria-hidden="true"></i> Add a Device Type</a></li>
-                                <li><a href="{% url 'dcim:devicetype_import' %}"><i class="fa fa-download" aria-hidden="true"></i> Import Device Types</a></li>
-=======
                                 <li class="subnav"><a href="{% url 'dcim:devicetype_add' %}"><i class="fa fa-plus"></i> Add a Device Type</a></li>
->>>>>>> 02d8897b
+                                <li class="subnav"><a href="{% url 'dcim:devicetype_import' %}"><i class="fa fa-download"></i> Import Device Types</a></li>
                             {% endif %}
                             <li class="divider"></li>
                             <li><a href="{% url 'dcim:devicerole_list' %}"><strong>Device Roles</strong></a></li>
@@ -117,12 +105,8 @@
                             {% endif %}
                             <li><a href="{% url 'dcim:manufacturer_list' %}"><strong>Manufacturers</strong></a></li>
                             {% if perms.dcim.add_manufacturer %}
-<<<<<<< HEAD
-                                <li><a href="{% url 'dcim:manufacturer_add' %}"><i class="fa fa-plus" aria-hidden="true"></i> Add a Manufacturer</a></li>
-                                <li><a href="{% url 'dcim:manufacturer_import' %}"><i class="fa fa-download" aria-hidden="true"></i> Import Manufacturers</a></li>
-=======
                                 <li class="subnav"><a href="{% url 'dcim:manufacturer_add' %}"><i class="fa fa-plus"></i> Add a Manufacturer</a></li>
->>>>>>> 02d8897b
+                                <li class="subnav"><a href="{% url 'dcim:manufacturer_import' %}"><i class="fa fa-download"></i> Import Manufacturers</a></li>
                             {% endif %}
                             {% if perms.dcim.add_manufacturer or perms.dcim.add_platform %}
                                 <li class="divider"></li>
