--- conflicted
+++ resolved
@@ -2217,103 +2217,6 @@
         fields = ['name', 'manufacturer', 'part_id', 'serial', 'asset_tag', 'description']
 
 
-<<<<<<< HEAD
-#
-# Virtual chassis
-#
-
-class VirtualChassisForm(BootstrapMixin, forms.ModelForm):
-    master = forms.ModelChoiceField(queryset=Device.objects.all())
-
-    class Meta:
-        model = VirtualChassis
-        fields = ['domain']
-
-    def __init__(self, *args, **kwargs):
-        super(VirtualChassisForm, self).__init__(*args, **kwargs)
-
-        if self.instance:
-            vc_memberships = self.instance.memberships.all()
-            self.fields['master'].queryset = Device.objects.filter(pk__in=[vcm.device_id for vcm in vc_memberships])
-            self.initial['master'] = self.instance.master
-
-    def save(self, commit=True):
-        instance = super(VirtualChassisForm, self).save(commit=commit)
-
-        # Update the master membership if it has been changed
-        master = self.cleaned_data['master']
-        if instance.pk and instance.master != master:
-            VCMembership.objects.filter(virtual_chassis=self.instance).update(is_master=False)
-            VCMembership.objects.filter(virtual_chassis=self.instance, device=master).update(is_master=True)
-
-        return instance
-
-
-class DeviceSelectionForm(forms.Form):
-    pk = forms.ModelMultipleChoiceField(queryset=Device.objects.all(), widget=forms.MultipleHiddenInput)
-
-
-class VirtualChassisCreateForm(BootstrapMixin, forms.ModelForm):
-    master = forms.ModelChoiceField(queryset=Device.objects.all())
-
-    class Meta:
-        model = VirtualChassis
-        fields = ['master', 'domain']
-
-    def __init__(self, candidate_pks, *args, **kwargs):
-        super(VirtualChassisCreateForm, self).__init__(*args, **kwargs)
-        self.fields['master'].queryset = Device.objects.filter(pk__in=candidate_pks)
-
-
-#
-# VC memberships
-#
-
-class VCMembershipForm(BootstrapMixin, forms.ModelForm):
-
-    class Meta:
-        model = VCMembership
-        fields = ['position', 'priority']
-
-
-class VCMembershipCreateForm(BootstrapMixin, ChainedFieldsMixin, forms.ModelForm):
-    site = forms.ModelChoiceField(
-        queryset=Site.objects.all(),
-        label='Site',
-        required=False,
-        widget=forms.Select(
-            attrs={'filter-for': 'rack'}
-        )
-    )
-    rack = ChainedModelChoiceField(
-        queryset=Rack.objects.all(),
-        chains=(
-            ('site', 'site'),
-        ),
-        label='Rack',
-        required=False,
-        widget=APISelect(
-            api_url='/api/dcim/racks/?site_id={{site}}',
-            attrs={'filter-for': 'device', 'nullable': 'true'}
-        )
-    )
-    device = ChainedModelChoiceField(
-        queryset=Device.objects.all(),
-        chains=(
-            ('site', 'site'),
-            ('rack', 'rack'),
-        ),
-        label='Device',
-        widget=APISelect(
-            api_url='/api/dcim/devices/?site_id={{site}}&rack_id={{rack}}',
-            display_field='display_name'
-        )
-    )
-
-    class Meta:
-        model = VCMembership
-        fields = ['site', 'rack', 'device', 'position', 'priority']
-=======
 class InventoryItemCSVForm(forms.ModelForm):
     device = FlexibleModelChoiceField(
         queryset=Device.objects.all(),
@@ -2356,4 +2259,100 @@
         to_field_name='slug',
         null_label='-- None --'
     )
->>>>>>> b3243704
+
+
+#
+# Virtual chassis
+#
+
+class VirtualChassisForm(BootstrapMixin, forms.ModelForm):
+    master = forms.ModelChoiceField(queryset=Device.objects.all())
+
+    class Meta:
+        model = VirtualChassis
+        fields = ['domain']
+
+    def __init__(self, *args, **kwargs):
+        super(VirtualChassisForm, self).__init__(*args, **kwargs)
+
+        if self.instance:
+            vc_memberships = self.instance.memberships.all()
+            self.fields['master'].queryset = Device.objects.filter(pk__in=[vcm.device_id for vcm in vc_memberships])
+            self.initial['master'] = self.instance.master
+
+    def save(self, commit=True):
+        instance = super(VirtualChassisForm, self).save(commit=commit)
+
+        # Update the master membership if it has been changed
+        master = self.cleaned_data['master']
+        if instance.pk and instance.master != master:
+            VCMembership.objects.filter(virtual_chassis=self.instance).update(is_master=False)
+            VCMembership.objects.filter(virtual_chassis=self.instance, device=master).update(is_master=True)
+
+        return instance
+
+
+class DeviceSelectionForm(forms.Form):
+    pk = forms.ModelMultipleChoiceField(queryset=Device.objects.all(), widget=forms.MultipleHiddenInput)
+
+
+class VirtualChassisCreateForm(BootstrapMixin, forms.ModelForm):
+    master = forms.ModelChoiceField(queryset=Device.objects.all())
+
+    class Meta:
+        model = VirtualChassis
+        fields = ['master', 'domain']
+
+    def __init__(self, candidate_pks, *args, **kwargs):
+        super(VirtualChassisCreateForm, self).__init__(*args, **kwargs)
+        self.fields['master'].queryset = Device.objects.filter(pk__in=candidate_pks)
+
+
+#
+# VC memberships
+#
+
+class VCMembershipForm(BootstrapMixin, forms.ModelForm):
+
+    class Meta:
+        model = VCMembership
+        fields = ['position', 'priority']
+
+
+class VCMembershipCreateForm(BootstrapMixin, ChainedFieldsMixin, forms.ModelForm):
+    site = forms.ModelChoiceField(
+        queryset=Site.objects.all(),
+        label='Site',
+        required=False,
+        widget=forms.Select(
+            attrs={'filter-for': 'rack'}
+        )
+    )
+    rack = ChainedModelChoiceField(
+        queryset=Rack.objects.all(),
+        chains=(
+            ('site', 'site'),
+        ),
+        label='Rack',
+        required=False,
+        widget=APISelect(
+            api_url='/api/dcim/racks/?site_id={{site}}',
+            attrs={'filter-for': 'device', 'nullable': 'true'}
+        )
+    )
+    device = ChainedModelChoiceField(
+        queryset=Device.objects.all(),
+        chains=(
+            ('site', 'site'),
+            ('rack', 'rack'),
+        ),
+        label='Device',
+        widget=APISelect(
+            api_url='/api/dcim/devices/?site_id={{site}}&rack_id={{rack}}',
+            display_field='display_name'
+        )
+    )
+
+    class Meta:
+        model = VCMembership
+        fields = ['site', 'rack', 'device', 'position', 'priority']